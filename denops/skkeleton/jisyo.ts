import { config } from "./config.ts";
<<<<<<< HEAD
=======
import { encoding, isArray, isObject, isString, iter } from "./deps.ts";
import { distinct } from "./deps/std/collections.ts";
>>>>>>> 52f0492f
import { Cell } from "./util.ts";
import type { Encoding, SkkServerOptions } from "./types.ts";
import { Encode } from "./types.ts";

const okuriAriMarker = ";; okuri-ari entries.";
const okuriNasiMarker = ";; okuri-nasi entries.";

const lineRegexp = /^(\S+) \/(.*)\/$/;

interface Jisyo {
  getCandidate(type: HenkanType, word: string): Promise<string[]>;
  getCandidates(word: string): Promise<[string, string[]][]>;
}

export class LocalJisyo implements Jisyo {
  #okuriari: Map<string, string[]>;
  #okurinasi: Map<string, string[]>;
  constructor(
    okuriari?: Map<string, string[]>,
    okurinasi?: Map<string, string[]>,
  ) {
    this.#okuriari = okuriari ?? new Map();
    this.#okurinasi = okurinasi ?? new Map();
  }
  getCandidate(type: HenkanType, word: string): Promise<string[]> {
    const target = type === "okuriari" ? this.#okuriari : this.#okurinasi;
    return Promise.resolve(target.get(word) ?? []);
  }
  getCandidates(prefix: string): Promise<[string, string[]][]> {
    const candidates = new Map<string, string[]>();
    for (const [key, value] of this.#okurinasi) {
      if (key.startsWith(prefix)) {
        candidates.set(key, value);
      }
    }
    return Promise.resolve(Array.from(candidates.entries()));
  }
  registerCandidate(type: HenkanType, word: string, candidate: string) {
    const target = type === "okuriari" ? this.#okuriari : this.#okurinasi;
    target.set(
      word,
      Array.from(new Set([candidate, ...target.get(word) ?? []])),
    );
  }
  toString(): string {
    return [
      [okuriAriMarker],
      linesToString(Array.from(this.#okuriari.entries())),
      [okuriNasiMarker],
      linesToString(Array.from(this.#okurinasi.entries())),
      [""], // The text file must end with a new line
    ].flat().join("\n");
  }
}

export function encodeJisyo(jisyo: LocalJisyo) {
  return jisyo.toString();
}

export type HenkanType = "okuriari" | "okurinasi";

function encode(str: string, encode: Encoding): Uint8Array {
  const utf8Encoder = new TextEncoder();
  const utf8Bytes = utf8Encoder.encode(str);
  const eucBytesArray = encoding.convert(utf8Bytes, Encode[encode], "UTF8");
  const eucBytes = Uint8Array.from(eucBytesArray);
  return eucBytes;
}

function decode(str: Uint8Array, encode: Encoding): string {
  const decoder = new TextDecoder(encode);
  return decoder.decode(str);
}

export class SkkServer {
  #conn: Deno.Conn | undefined;
  responseEncoding: Encoding;
  requestEncoding: Encoding;
  connectOptions: Deno.ConnectOptions;
  constructor(opts: SkkServerOptions) {
    this.requestEncoding = opts.requestEnc;
    this.responseEncoding = opts.responseEnc;
    this.connectOptions = {
      hostname: opts.hostname,
      port: opts.port,
    };
  }
  async connect() {
    this.#conn = await Deno.connect(this.connectOptions);
  }
  async getCandidate(word: string): Promise<string[]> {
    if (!this.#conn) return [];
    await this.#conn.write(encode(`1${word} `, this.requestEncoding));
    const result: string[] = [];
    for await (const res of iter(this.#conn)) {
      const str = decode(res, this.responseEncoding);
      result.push(...(str.at(0) === "4") ? [] : str.split("/").slice(1, -1));

      if (str.endsWith("\n")) {
        break;
      }
    }
    return result;
  }
  getCandidates(_prefix: string): [string, string[]][] {
    // TODO: add support for ddc.vim
    return [["", [""]]];
  }
  close() {
    this.#conn?.write(encode("0", this.requestEncoding));
    this.#conn?.close();
  }
}

export class Library {
  #globalJisyo: LocalJisyo;
  #userJisyo: LocalJisyo;
  #userJisyoPath: string;
  #userJisyoTimestamp = -1;
  #skkServer: SkkServer | undefined;

  constructor(
<<<<<<< HEAD
    globalJisyo?: LocalJisyo,
    userJisyo?: LocalJisyo,
    userJisyoPath?: string,
  ) {
    this.#globalJisyo = globalJisyo ?? new LocalJisyo();
    this.#userJisyo = userJisyo ?? new LocalJisyo();
=======
    globalJisyo?: Jisyo,
    userJisyo?: Jisyo,
    userJisyoPath?: string,
    skkServer?: SkkServer,
  ) {
    this.#globalJisyo = globalJisyo ?? newJisyo();
    this.#userJisyo = userJisyo ?? newJisyo();
>>>>>>> 52f0492f
    this.#userJisyoPath = userJisyoPath ?? "";
    this.#skkServer = skkServer;
  }

  async getCandidate(type: HenkanType, word: string): Promise<string[]> {
<<<<<<< HEAD
    const candidates = await this.#userJisyo.getCandidate(type, word);
    const globalCandidates = await this.#globalJisyo.getCandidate(type, word);
=======
    const userCandidates = this.#userJisyo[type][word] ?? [];
    const merged = userCandidates.slice();
    const globalCandidates = this.#globalJisyo[type][word];
    const remoteCandidates = await this.#skkServer?.getCandidate(word);
>>>>>>> 52f0492f
    if (globalCandidates) {
      for (const c of globalCandidates) {
        if (!merged.includes(c)) {
          merged.push(c);
        }
      }
    }
    if (remoteCandidates) {
      for (const c of remoteCandidates) {
        if (!merged.includes(c)) {
          merged.push(c);
        }
      }
    }
    return merged;
  }

  async getCandidates(prefix: string): Promise<[string, string[]][]> {
    if (prefix.length < 2) {
      return [];
    }
    const candidates = new Map<string, string[]>();
    for (const [key, value] of await this.#userJisyo.getCandidates(prefix)) {
      candidates.set(
        key,
        Array.from(new Set([...candidates.get(key) ?? [], ...value])),
      );
    }
    for (const [key, value] of await this.#globalJisyo.getCandidates(prefix)) {
      candidates.set(
        key,
        Array.from(new Set([...candidates.get(key) ?? [], ...value])),
      );
    }
    return Array.from(candidates.entries());
  }

  registerCandidate(type: HenkanType, word: string, candidate: string) {
    if (!candidate) {
      return;
    }
    this.#userJisyo.registerCandidate(type, word, candidate);
    if (config.immediatelyJisyoRW) {
      this.saveJisyo();
    }
  }

  async loadJisyo() {
    if (this.#userJisyoPath) {
      try {
        const stat = await Deno.stat(this.#userJisyoPath);
        const time = stat.mtime?.getTime() ?? -1;
        if (time === this.#userJisyoTimestamp) {
          return;
        }
        this.#userJisyoTimestamp = time;
        this.#userJisyo = decodeJisyo(
          await Deno.readTextFile(this.#userJisyoPath),
        );
      } catch {
        // do nothing
      }
    }
  }

  async saveJisyo() {
    if (this.#userJisyoPath) {
      await Deno.writeTextFile(
        this.#userJisyoPath,
        encodeJisyo(this.#userJisyo),
      );
      const stat = await Deno.stat(this.#userJisyoPath);
      const time = stat.mtime?.getTime() ?? -1;
      this.#userJisyoTimestamp = time;
    }
  }
}

export function decodeJisyo(data: string): LocalJisyo {
  const lines = data.split("\n");

  const okuriAriIndex = lines.indexOf(okuriAriMarker);
  const okuriNasiIndex = lines.indexOf(okuriNasiMarker);

  const okuriAriEntries = lines.slice(okuriAriIndex + 1, okuriNasiIndex).map(
    (s) => s.match(lineRegexp),
  ).filter((m) => m).map((m) =>
    [m![1], m![2].split("/")] as [string, string[]]
  );
  const okuriNasiEntries = lines.slice(okuriNasiIndex + 1, lines.length).map(
    (s) => s.match(lineRegexp),
  ).filter((m) => m).map((m) =>
    [m![1], m![2].split("/")] as [string, string[]]
  );

  return new LocalJisyo(
    new Map(okuriAriEntries),
    new Map(okuriNasiEntries),
  );
}

/**
 * load SKK jisyo from `path`
 */
export async function loadJisyo(
  path: string,
  jisyoEncoding: string,
): Promise<LocalJisyo> {
  const decoder = new TextDecoder(jisyoEncoding);
  return decodeJisyo(decoder.decode(await Deno.readFile(path)));
}

function linesToString(entries: [string, string[]][]): string[] {
  return entries.sort((a, b) => a[0].localeCompare(b[0])).map((entry) =>
    `${entry[0]} /${entry[1].join("/")}/`
  );
}

export function ensureJisyo(x: unknown): asserts x is Jisyo {
  if (x instanceof LocalJisyo) {
    return;
  }
  throw new Error("corrupt jisyo detected");
}

export async function load(
  globalJisyoPath: string,
  userJisyoPath: string,
  jisyoEncoding = "euc-jp",
  skkServer?: SkkServer,
): Promise<Library> {
  let globalJisyo = new LocalJisyo();
  let userJisyo = new LocalJisyo();
  try {
    globalJisyo = await loadJisyo(
      globalJisyoPath,
      jisyoEncoding,
    );
  } catch (e) {
    console.error("globalJisyo loading failed");
    console.error(`at ${globalJisyoPath}`);
    if (config.debug) {
      console.error(e);
    }
  }
  try {
    userJisyo = await loadJisyo(
      userJisyoPath,
      "utf-8",
    );
  } catch (e) {
    if (config.debug) {
      console.log("userJisyo loading failed");
      console.log(e);
    }
    // do nothing
  }
  try {
    if (skkServer) {
      skkServer.connect();
    }
  } catch (e) {
    if (config.debug) {
      console.log("connecting to skk server is failed");
      console.log(e);
    }
  }
  return new Library(globalJisyo, userJisyo, userJisyoPath, skkServer);
}

export const currentLibrary = new Cell(() => new Library());<|MERGE_RESOLUTION|>--- conflicted
+++ resolved
@@ -1,9 +1,6 @@
 import { config } from "./config.ts";
-<<<<<<< HEAD
-=======
 import { encoding, isArray, isObject, isString, iter } from "./deps.ts";
 import { distinct } from "./deps/std/collections.ts";
->>>>>>> 52f0492f
 import { Cell } from "./util.ts";
 import type { Encoding, SkkServerOptions } from "./types.ts";
 import { Encode } from "./types.ts";
@@ -13,9 +10,17 @@
 
 const lineRegexp = /^(\S+) \/(.*)\/$/;
 
-interface Jisyo {
+export interface Jisyo {
   getCandidate(type: HenkanType, word: string): Promise<string[]>;
   getCandidates(word: string): Promise<[string, string[]][]>;
+}
+
+function encode(str: string, encode: Encoding): Uint8Array {
+  const utf8Encoder = new TextEncoder();
+  const utf8Bytes = utf8Encoder.encode(str);
+  const eucBytesArray = encoding.convert(utf8Bytes, Encode[encode], "UTF8");
+  const eucBytes = Uint8Array.from(eucBytesArray);
+  return eucBytes;
 }
 
 export class LocalJisyo implements Jisyo {
@@ -64,14 +69,6 @@
 }
 
 export type HenkanType = "okuriari" | "okurinasi";
-
-function encode(str: string, encode: Encoding): Uint8Array {
-  const utf8Encoder = new TextEncoder();
-  const utf8Bytes = utf8Encoder.encode(str);
-  const eucBytesArray = encoding.convert(utf8Bytes, Encode[encode], "UTF8");
-  const eucBytes = Uint8Array.from(eucBytesArray);
-  return eucBytes;
-}
 
 function decode(str: Uint8Array, encode: Encoding): string {
   const decoder = new TextDecoder(encode);
@@ -126,36 +123,22 @@
   #skkServer: SkkServer | undefined;
 
   constructor(
-<<<<<<< HEAD
     globalJisyo?: LocalJisyo,
     userJisyo?: LocalJisyo,
     userJisyoPath?: string,
+    skkServer?: SkkServer,
   ) {
     this.#globalJisyo = globalJisyo ?? new LocalJisyo();
     this.#userJisyo = userJisyo ?? new LocalJisyo();
-=======
-    globalJisyo?: Jisyo,
-    userJisyo?: Jisyo,
-    userJisyoPath?: string,
-    skkServer?: SkkServer,
-  ) {
-    this.#globalJisyo = globalJisyo ?? newJisyo();
-    this.#userJisyo = userJisyo ?? newJisyo();
->>>>>>> 52f0492f
     this.#userJisyoPath = userJisyoPath ?? "";
     this.#skkServer = skkServer;
   }
 
   async getCandidate(type: HenkanType, word: string): Promise<string[]> {
-<<<<<<< HEAD
-    const candidates = await this.#userJisyo.getCandidate(type, word);
+    const userCandidates = await this.#userJisyo.getCandidate(type, word);
+    const merged = userCandidates.slice();
     const globalCandidates = await this.#globalJisyo.getCandidate(type, word);
-=======
-    const userCandidates = this.#userJisyo[type][word] ?? [];
-    const merged = userCandidates.slice();
-    const globalCandidates = this.#globalJisyo[type][word];
     const remoteCandidates = await this.#skkServer?.getCandidate(word);
->>>>>>> 52f0492f
     if (globalCandidates) {
       for (const c of globalCandidates) {
         if (!merged.includes(c)) {
